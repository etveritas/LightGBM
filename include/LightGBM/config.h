#ifndef LIGHTGBM_CONFIG_H_
#define LIGHTGBM_CONFIG_H_

#include <LightGBM/utils/common.h>
#include <LightGBM/utils/log.h>

#include <vector>
#include <string>
#include <unordered_map>
#include <algorithm>

namespace LightGBM {

/*!
* \brief The interface for Config
*/
struct ConfigBase {
public:
  /*! \brief virtual destructor */
  virtual ~ConfigBase() {}

  /*!
  * \brief Set current config object by params
  * \param params Store the key and value for params
  */
  virtual void Set(
    const std::unordered_map<std::string, std::string>& params) = 0;

  /*!
  * \brief Get string value by specific name of key
  * \param params Store the key and value for params
  * \param name Name of key
  * \param out Value will assign to out if key exists
  * \return True if key exists
  */
  inline bool GetString(
    const std::unordered_map<std::string, std::string>& params,
    const std::string& name, std::string* out);

  /*!
  * \brief Get int value by specific name of key
  * \param params Store the key and value for params
  * \param name Name of key
  * \param out Value will assign to out if key exists
  * \return True if key exists
  */
  inline bool GetInt(
    const std::unordered_map<std::string, std::string>& params,
    const std::string& name, int* out);

  /*!
  * \brief Get double value by specific name of key
  * \param params Store the key and value for params
  * \param name Name of key
  * \param out Value will assign to out if key exists
  * \return True if key exists
  */
  inline bool GetDouble(
    const std::unordered_map<std::string, std::string>& params,
    const std::string& name, double* out);

  /*!
  * \brief Get bool value by specific name of key
  * \param params Store the key and value for params
  * \param name Name of key
  * \param out Value will assign to out if key exists
  * \return True if key exists
  */
  inline bool GetBool(
    const std::unordered_map<std::string, std::string>& params,
    const std::string& name, bool* out);
};

/*! \brief Types of boosting */
enum BoostingType {
  kGBDT
};


/*! \brief Types of tasks */
enum TaskType {
  kTrain, kPredict
};

/*! \brief Config for input and output files */
struct IOConfig: public ConfigBase {
public:
  int max_bin = 255;
  int data_random_seed = 1;
  std::string data_filename = "";
  std::vector<std::string> valid_data_filenames;
  std::string output_model = "LightGBM_model.txt";
  std::string output_result = "LightGBM_predict_result.txt";
  std::string input_model = "";
  std::string input_init_score = "";
  int verbosity = 0;
  std::string log_file = "";
  int num_model_predict = -1;
  bool is_pre_partition = false;
  bool is_enable_sparse = true;
  bool use_two_round_loading = false;
  bool is_save_binary_file = false;
  bool is_sigmoid = true;
  void Set(const std::unordered_map<std::string, std::string>& params) override;
};

/*! \brief Config for objective function */
struct ObjectiveConfig: public ConfigBase {
public:
  virtual ~ObjectiveConfig() {}
  double sigmoid = 1;
  // for lambdarank
  std::vector<double> label_gain;
  // for lambdarank
  int max_position = 20;
  // for binary
  bool is_unbalance = false;
  void Set(const std::unordered_map<std::string, std::string>& params) override;
};

/*! \brief Config for metrics interface*/
struct MetricConfig: public ConfigBase {
public:
  virtual ~MetricConfig() {}
  int early_stopping_round = 0;
  int output_freq = 1;
  double sigmoid = 1;
  bool is_provide_training_metric = false;
  std::vector<double> label_gain;
  std::vector<int> eval_at;
  void Set(const std::unordered_map<std::string, std::string>& params) override;
};


/*! \brief Config for tree model */
struct TreeConfig: public ConfigBase {
public:
  int min_data_in_leaf = 100;
  double min_sum_hessian_in_leaf = 10.0f;
  int num_leaves = 127;
  int feature_fraction_seed = 2;
  double feature_fraction = 1.0;
  void Set(const std::unordered_map<std::string, std::string>& params) override;
};

/*! \brief Types of tree learning algorithms */
enum TreeLearnerType {
  kSerialTreeLearner, kFeatureParallelTreelearner,
  kDataParallelTreeLearner
};

/*! \brief Config for Boosting */
struct BoostingConfig: public ConfigBase {
public:
  virtual ~BoostingConfig() {}
  int num_iterations = 10;
  double learning_rate = 0.1;
  double bagging_fraction = 1.0;
  int bagging_seed = 3;
  int bagging_freq = 0;
  int early_stopping_round = 0;
  void Set(const std::unordered_map<std::string, std::string>& params) override;
};

/*! \brief Config for GBDT */
struct GBDTConfig: public BoostingConfig {
public:
  TreeLearnerType tree_learner_type = TreeLearnerType::kSerialTreeLearner;
  TreeConfig tree_config;
  void Set(const std::unordered_map<std::string, std::string>& params) override;

private:
  void GetTreeLearnerType(const std::unordered_map<std::string,
                                         std::string>& params);
};

/*! \brief Config for Network */
struct NetworkConfig: public ConfigBase {
public:
  int num_machines = 1;
  int local_listen_port = 12400;
  int time_out = 120;  // in minutes
  std::string machine_list_filename = "";
  void Set(const std::unordered_map<std::string, std::string>& params) override;
};


/*! \brief Overall config, all configs will put on this class */
struct OverallConfig: public ConfigBase {
public:
  TaskType task_type = TaskType::kTrain;
  NetworkConfig network_config;
  int num_threads = 0;
  bool is_parallel = false;
  bool is_parallel_find_bin = false;
  IOConfig io_config;
  BoostingType boosting_type = BoostingType::kGBDT;
  BoostingConfig* boosting_config;
  std::string objective_type = "regression";
  ObjectiveConfig objective_config;
  std::vector<std::string> metric_types;
  MetricConfig metric_config;
  ~OverallConfig() {
    delete boosting_config;
  }
  void Set(const std::unordered_map<std::string, std::string>& params) override;

private:
  void GetBoostingType(const std::unordered_map<std::string, std::string>& params);

  void GetObjectiveType(const std::unordered_map<std::string, std::string>& params);

  void GetMetricType(const std::unordered_map<std::string, std::string>& params);

  void GetTaskType(const std::unordered_map<std::string, std::string>& params);

  void CheckParamConflict();
};


inline bool ConfigBase::GetString(
  const std::unordered_map<std::string, std::string>& params,
  const std::string& name, std::string* out) {
  if (params.count(name) > 0) {
    *out = params.at(name);
    return true;
  }
  return false;
}

inline bool ConfigBase::GetInt(
  const std::unordered_map<std::string, std::string>& params,
  const std::string& name, int* out) {
  if (params.count(name) > 0) {
    Common::Atoi(params.at(name).c_str(), out);
    return true;
  }
  return false;
}

inline bool ConfigBase::GetDouble(
  const std::unordered_map<std::string, std::string>& params,
  const std::string& name, double* out) {
  if (params.count(name) > 0) {
    Common::Atof(params.at(name).c_str(), out);
    return true;
  }
  return false;
}

inline bool ConfigBase::GetBool(
  const std::unordered_map<std::string, std::string>& params,
  const std::string& name, bool* out) {
  if (params.count(name) > 0) {
    std::string value = params.at(name);
    std::transform(value.begin(), value.end(), value.begin(), ::tolower);
    if (value == std::string("false")) {
      *out = false;
    } else {
      *out = true;
    }
    return true;
  }
  return false;
}

struct ParameterAlias {
  static void KeyAliasTransform(std::unordered_map<std::string, std::string>* params) {
    std::unordered_map<std::string, std::string> alias_table(
    {
      { "config", "config_file" },
      { "nthread", "num_threads" },
      { "num_thread", "num_threads" },
      { "boosting", "boosting_type" },
      { "boost", "boosting_type" },
      { "application", "objective" },
      { "app", "objective" },
      { "train_data", "data" },
      { "train", "data" },
      { "model_output", "output_model" },
      { "model_out", "output_model" },
      { "model_input", "input_model" },
      { "model_in", "input_model" },
      { "init_score", "input_init_score"},
      { "predict_result", "output_result" },
      { "prediction_result", "output_result" },
      { "valid", "valid_data" },
      { "test_data", "valid_data" },
      { "test", "valid_data" },
      { "is_sparse", "is_enable_sparse" },
      { "tranining_metric", "is_training_metric" },
      { "train_metric", "is_training_metric" },
      { "ndcg_at", "ndcg_eval_at" },
      { "min_data_per_leaf", "min_data_in_leaf" },
      { "min_data", "min_data_in_leaf" },
      { "min_sum_hessian_per_leaf", "min_sum_hessian_in_leaf" },
      { "min_sum_hessian", "min_sum_hessian_in_leaf" },
      { "min_hessian", "min_sum_hessian_in_leaf" },
      { "num_leaf", "num_leaves" },
      { "sub_feature", "feature_fraction" },
      { "num_iteration", "num_iterations" },
      { "num_tree", "num_iterations" },
      { "num_round", "num_iterations" },
      { "num_trees", "num_iterations" },
      { "num_rounds", "num_iterations" },
      { "sub_row", "bagging_fraction" },
      { "shrinkage_rate", "learning_rate" },
      { "tree", "tree_learner" },
      { "num_machine", "num_machines" },
      { "local_port", "local_listen_port" },
      { "two_round_loading", "use_two_round_loading"},
      { "two_round", "use_two_round_loading" },
      { "mlist", "machine_list_file" },
      { "is_save_binary", "is_save_binary_file" },
      { "save_binary", "is_save_binary_file" },
<<<<<<< HEAD
      { "verbose", "verbosity" }
=======
      { "early_stopping_rounds", "early_stopping_round"},
      { "early_stopping", "early_stopping_round"}
>>>>>>> 5aaf976a
    });
    std::unordered_map<std::string, std::string> tmp_map;
    for (const auto& pair : *params) {
      if (alias_table.count(pair.first) > 0) {
        tmp_map[alias_table[pair.first]] = pair.second;
      }
    }
    for (const auto& pair : tmp_map) {
      if (params->count(pair.first) == 0) {
        params->insert(std::make_pair(pair.first, pair.second));
      }
    }
  }
};

}   // namespace LightGBM

#endif   // LightGBM_CONFIG_H_<|MERGE_RESOLUTION|>--- conflicted
+++ resolved
@@ -313,12 +313,9 @@
       { "mlist", "machine_list_file" },
       { "is_save_binary", "is_save_binary_file" },
       { "save_binary", "is_save_binary_file" },
-<<<<<<< HEAD
-      { "verbose", "verbosity" }
-=======
       { "early_stopping_rounds", "early_stopping_round"},
-      { "early_stopping", "early_stopping_round"}
->>>>>>> 5aaf976a
+      { "early_stopping", "early_stopping_round"},
+      { "verbosity", "verbose" }
     });
     std::unordered_map<std::string, std::string> tmp_map;
     for (const auto& pair : *params) {
